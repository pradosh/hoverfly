--- conflicted
+++ resolved
@@ -2,10 +2,7 @@
 
 import (
 	"crypto/x509"
-<<<<<<< HEAD
-=======
 	"os"
->>>>>>> 88c3ba24
 	"reflect"
 	"testing"
 	"time"
