--- conflicted
+++ resolved
@@ -29,18 +29,4 @@
 *.log
 
 # examples/clients/readthedocs_query/test.py pickle file
-links.p
-<<<<<<< HEAD
-
-# Go things
-/vendor
-/bin
-/src
-/pkg
-glide.lock
-
-#Vagrant
-.vagrant/
-=======
-static/js/node_modules
->>>>>>> d2893f7e
+links.p